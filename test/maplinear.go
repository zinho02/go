// +build darwin linux
// run

// Copyright 2013 The Go Authors. All rights reserved.
// Use of this source code is governed by a BSD-style
// license that can be found in the LICENSE file.

// Test that maps don't go quadratic for NaNs and other values.

package main

import (
	"fmt"
	"math"
	"time"
)

// checkLinear asserts that the running time of f(n) is in O(n).
// tries is the initial number of iterations.
func checkLinear(typ string, tries int, f func(n int)) {
	// Depending on the machine and OS, this test might be too fast
	// to measure with accurate enough granularity. On failure,
	// make it run longer, hoping that the timing granularity
	// is eventually sufficient.

	timeF := func(n int) time.Duration {
		t1 := time.Now()
		f(n)
		return time.Since(t1)
	}

	t0 := time.Now()

	n := tries
	fails := 0
	for {
		t1 := timeF(n)
		t2 := timeF(2 * n)

		// should be 2x (linear); allow up to 3x
		if t2 < 3*t1 {
			if false {
				fmt.Println(typ, "\t", time.Since(t0))
			}
			return
		}
<<<<<<< HEAD
		fails++
		if fails == 12 {
			panic(fmt.Sprintf("%s: too slow: %d inserts: %v; %d inserts: %v\n",
				typ, n, t1, 2*n, t2))
		}
		if fails < 10 {
			n *= 2
		}
=======
		// If n ops run in under a second and the ratio
		// doesn't work out, make n bigger, trying to reduce
		// the effect that a constant amount of overhead has
		// on the computed ratio.
		if t1 < 1*time.Second {
			n *= 2
			continue
		}
		// Once the test runs long enough for n ops,
		// try to get the right ratio at least once.
		// If five in a row all fail, give up.
		if fails++; fails >= 5 {
			panic(fmt.Sprintf("%s: too slow: %d inserts: %v; %d inserts: %v\n",
				typ, n, t1, 2*n, t2))
		}
>>>>>>> 3bbc8638
	}
}

type I interface {
	f()
}

type C int

func (C) f() {}

func main() {
	// NaNs. ~31ms on a 1.6GHz Zeon.
	checkLinear("NaN", 30000, func(n int) {
		m := map[float64]int{}
		nan := math.NaN()
		for i := 0; i < n; i++ {
			m[nan] = 1
		}
		if len(m) != n {
			panic("wrong size map after nan insertion")
		}
	})

	// ~6ms on a 1.6GHz Zeon.
	checkLinear("eface", 10000, func(n int) {
		m := map[interface{}]int{}
		for i := 0; i < n; i++ {
			m[i] = 1
		}
	})

	// ~7ms on a 1.6GHz Zeon.
	// Regression test for CL 119360043.
	checkLinear("iface", 10000, func(n int) {
		m := map[I]int{}
		for i := 0; i < n; i++ {
			m[C(i)] = 1
		}
	})

	// ~6ms on a 1.6GHz Zeon.
	checkLinear("int", 10000, func(n int) {
		m := map[int]int{}
		for i := 0; i < n; i++ {
			m[i] = 1
		}
	})

	// ~18ms on a 1.6GHz Zeon.
	checkLinear("string", 10000, func(n int) {
		m := map[string]int{}
		for i := 0; i < n; i++ {
			m[fmt.Sprint(i)] = 1
		}
	})

	// ~6ms on a 1.6GHz Zeon.
	checkLinear("float32", 10000, func(n int) {
		m := map[float32]int{}
		for i := 0; i < n; i++ {
			m[float32(i)] = 1
		}
	})

	// ~6ms on a 1.6GHz Zeon.
	checkLinear("float64", 10000, func(n int) {
		m := map[float64]int{}
		for i := 0; i < n; i++ {
			m[float64(i)] = 1
		}
	})

	// ~22ms on a 1.6GHz Zeon.
	checkLinear("complex64", 10000, func(n int) {
		m := map[complex64]int{}
		for i := 0; i < n; i++ {
			m[complex(float32(i), float32(i))] = 1
		}
	})

	// ~32ms on a 1.6GHz Zeon.
	checkLinear("complex128", 10000, func(n int) {
		m := map[complex128]int{}
		for i := 0; i < n; i++ {
			m[complex(float64(i), float64(i))] = 1
		}
	})

	// ~70ms on a 1.6GHz Zeon.
	// The iterate/delete idiom currently takes expected
	// O(n lg n) time.  Fortunately, the checkLinear test
	// leaves enough wiggle room to include n lg n time
	// (it actually tests for O(n^log_2(3)).
	// To prevent false positives, average away variation
	// by doing multiple rounds within a single run.
	checkLinear("iterdelete", 2500, func(n int) {
		for round := 0; round < 4; round++ {
			m := map[int]int{}
			for i := 0; i < n; i++ {
				m[i] = i
			}
			for i := 0; i < n; i++ {
				for k := range m {
					delete(m, k)
					break
				}
			}
		}
	})
}<|MERGE_RESOLUTION|>--- conflicted
+++ resolved
@@ -44,16 +44,6 @@
 			}
 			return
 		}
-<<<<<<< HEAD
-		fails++
-		if fails == 12 {
-			panic(fmt.Sprintf("%s: too slow: %d inserts: %v; %d inserts: %v\n",
-				typ, n, t1, 2*n, t2))
-		}
-		if fails < 10 {
-			n *= 2
-		}
-=======
 		// If n ops run in under a second and the ratio
 		// doesn't work out, make n bigger, trying to reduce
 		// the effect that a constant amount of overhead has
@@ -69,7 +59,6 @@
 			panic(fmt.Sprintf("%s: too slow: %d inserts: %v; %d inserts: %v\n",
 				typ, n, t1, 2*n, t2))
 		}
->>>>>>> 3bbc8638
 	}
 }
 
