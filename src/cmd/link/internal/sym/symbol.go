--- conflicted
+++ resolved
@@ -23,10 +23,6 @@
 	Align   int32
 	Value   int64
 	Size    int64
-<<<<<<< HEAD
-	Sub     *Symbol
-=======
->>>>>>> 1667b357
 	Outer   *Symbol
 	SymIdx  LoaderSym
 	auxinfo *AuxSymbol
